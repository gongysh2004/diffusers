<p align="center">
    <br>
    <img src="docs/source/imgs/diffusers_library.jpg" width="400"/>
    <br>
<p>
<p align="center">
    <a href="https://github.com/huggingface/diffusers/blob/main/LICENSE">
        <img alt="GitHub" src="https://img.shields.io/github/license/huggingface/datasets.svg?color=blue">
    </a>
    <a href="https://github.com/huggingface/diffusers/releases">
        <img alt="GitHub release" src="https://img.shields.io/github/release/huggingface/diffusers.svg">
    </a>
    <a href="CODE_OF_CONDUCT.md">
        <img alt="Contributor Covenant" src="https://img.shields.io/badge/Contributor%20Covenant-2.0-4baaaa.svg">
    </a>
</p>

🤗 Diffusers provides pretrained diffusion models across multiple modalities, such as vision and audio, and serves
as a modular toolbox for inference and training of diffusion models.

More precisely, 🤗 Diffusers offers:

- State-of-the-art diffusion pipelines that can be run in inference with just a couple of lines of code (see [src/diffusers/pipelines](https://github.com/huggingface/diffusers/tree/main/src/diffusers/pipelines)).
- Various noise schedulers that can be used interchangeably for the prefered speed vs. quality trade-off in inference (see [src/diffusers/schedulers](https://github.com/huggingface/diffusers/tree/main/src/diffusers/schedulers)).
- Multiple types of models, such as UNet, that can be used as building blocks in an end-to-end diffusion system (see [src/diffusers/models](https://github.com/huggingface/diffusers/tree/main/src/diffusers/models)).
- Training examples to show how to train the most popular diffusion models (see [examples](https://github.com/huggingface/diffusers/tree/main/examples)).

## Definitions

**Models**: Neural network that models $p_\theta(\mathbf{x}_{t-1}|\mathbf{x}_t)$ (see image below) and is trained end-to-end to *denoise* a noisy input to an image.
*Examples*: UNet, Conditioned UNet, 3D UNet, Transformer UNet

![model_diff_1_50](https://user-images.githubusercontent.com/23423619/171610307-dab0cd8b-75da-4d4e-9f5a-5922072e2bb5.png)

**Schedulers**: Algorithm class for both **inference** and **training**.
The class provides functionality to compute previous image according to alpha, beta schedule as well as predict noise for training.
*Examples*: [DDPM](https://arxiv.org/abs/2006.11239), [DDIM](https://arxiv.org/abs/2010.02502), [PNDM](https://arxiv.org/abs/2202.09778), [DEIS](https://arxiv.org/abs/2204.13902)

![sampling](https://user-images.githubusercontent.com/23423619/171608981-3ad05953-a684-4c82-89f8-62a459147a07.png)
![training](https://user-images.githubusercontent.com/23423619/171608964-b3260cce-e6b4-4841-959d-7d8ba4b8d1b2.png)

**Diffusion Pipeline**: End-to-end pipeline that includes multiple diffusion models, possible text encoders, ...
*Examples*: GLIDE, Latent-Diffusion, Imagen, DALL-E 2

![imagen](https://user-images.githubusercontent.com/23423619/171609001-c3f2c1c9-f597-4a16-9843-749bf3f9431c.png)

## Philosophy

- Readability and clarity is prefered over highly optimized code. A strong importance is put on providing readable, intuitive and elementary code design. *E.g.*, the provided [schedulers](https://github.com/huggingface/diffusers/tree/main/src/diffusers/schedulers) are separated from the provided [models](https://github.com/huggingface/diffusers/tree/main/src/diffusers/models) and provide well-commented code that can be read alongside the original paper.
- Diffusers is **modality independent** and focusses on providing pretrained models and tools to build systems that generate **continous outputs**, *e.g.* vision and audio.
- Diffusion models and schedulers are provided as consise, elementary building blocks whereas diffusion pipelines are a collection of end-to-end diffusion systems that can be used out-of-the-box, should stay as close as possible to their original implementation and can include components of other library, such as text-encoders. Examples for diffusion pipelines are [Glide](https://github.com/openai/glide-text2im) and [Latent Diffusion](https://github.com/CompVis/latent-diffusion).

## Quickstart

### Installation

```
pip install diffusers  # should install diffusers 0.0.4
```

### 1. `diffusers` as a toolbox for schedulers and models

`diffusers` is more modularized than `transformers`. The idea is that researchers and engineers can use only parts of the library easily for the own use cases.
It could become a central place for all kinds of models, schedulers, training utils and processors that one can mix and match for one's own use case.
Both models and schedulers should be load- and saveable from the Hub.

For more examples see [schedulers](https://github.com/huggingface/diffusers/tree/main/src/diffusers/schedulers) and [models](https://github.com/huggingface/diffusers/tree/main/src/diffusers/models)

#### **Example for [DDPM](https://arxiv.org/abs/2006.11239):**

```python
import torch
from diffusers import UNetModel, DDPMScheduler
import PIL
import numpy as np
import tqdm

generator = torch.manual_seed(0)
torch_device = "cuda" if torch.cuda.is_available() else "cpu"

# 1. Load models
noise_scheduler = DDPMScheduler.from_config("fusing/ddpm-lsun-church", tensor_format="pt")
unet = UNetModel.from_pretrained("fusing/ddpm-lsun-church").to(torch_device)

# 2. Sample gaussian noise
image = torch.randn(
    (1, unet.in_channels, unet.resolution, unet.resolution),
    generator=generator,
)
image = image.to(torch_device)

# 3. Denoise
num_prediction_steps = len(noise_scheduler)
for t in tqdm.tqdm(reversed(range(num_prediction_steps)), total=num_prediction_steps):
    # predict noise residual
    with torch.no_grad():
        residual = unet(image, t)

    # predict previous mean of image x_t-1
    pred_prev_image = noise_scheduler.step(residual, image, t)

    # optionally sample variance
    variance = 0
    if t > 0:
        noise = torch.randn(image.shape, generator=generator).to(image.device)
        variance = noise_scheduler.get_variance(t).sqrt() * noise

    # set current image to prev_image: x_t -> x_t-1
    image = pred_prev_image + variance

# 5. process image to PIL
image_processed = image.cpu().permute(0, 2, 3, 1)
image_processed = (image_processed + 1.0) * 127.5
image_processed = image_processed.numpy().astype(np.uint8)
image_pil = PIL.Image.fromarray(image_processed[0])

# 6. save image
image_pil.save("test.png")
```

#### **Example for [DDIM](https://arxiv.org/abs/2010.02502):**

```python
import torch
from diffusers import UNetModel, DDIMScheduler
import PIL
import numpy as np
import tqdm

generator = torch.manual_seed(0)
torch_device = "cuda" if torch.cuda.is_available() else "cpu"

# 1. Load models
noise_scheduler = DDIMScheduler.from_config("fusing/ddpm-celeba-hq", tensor_format="pt")
unet = UNetModel.from_pretrained("fusing/ddpm-celeba-hq").to(torch_device)

# 2. Sample gaussian noise
image = torch.randn(
<<<<<<< HEAD
    (1, unet.in_channels, unet.resolution, unet.resolution),
    generator=generator,
=======
   (1, unet.in_channels, unet.resolution, unet.resolution),
   generator=generator,
>>>>>>> ebbba62c
)
image = image.to(torch_device)

# 3. Denoise                                                                                                                                           
num_inference_steps = 50
eta = 0.0  # <- deterministic sampling

for t in tqdm.tqdm(reversed(range(num_inference_steps)), total=num_inference_steps):
    # 1. predict noise residual
<<<<<<< HEAD
    orig_t = noise_scheduler.get_orig_t(t, num_inference_steps)
    with torch.no_grad():
        residual = unet(image, orig_t)
=======
	orig_t = noise_scheduler.get_orig_t(t, num_inference_steps)
	with torch.no_grad():
		residual = unet(image, orig_t)
>>>>>>> ebbba62c

    # 2. predict previous mean of image x_t-1
    pred_prev_image = noise_scheduler.step(residual, image, t, num_inference_steps, eta)

    # 3. optionally sample variance
    variance = 0
    if eta > 0:
        noise = torch.randn(image.shape, generator=generator).to(image.device)
        variance = noise_scheduler.get_variance(t).sqrt() * eta * noise

    # 4. set current image to prev_image: x_t -> x_t-1
    image = pred_prev_image + variance

# 5. process image to PIL
image_processed = image.cpu().permute(0, 2, 3, 1)
image_processed = (image_processed + 1.0) * 127.5
image_processed = image_processed.numpy().astype(np.uint8)
image_pil = PIL.Image.fromarray(image_processed[0])

# 6. save image
image_pil.save("test.png")
```

### 2. `diffusers` as a collection of popular Diffusion systems (GLIDE, Dalle, ...)

For more examples see [pipelines](https://github.com/huggingface/diffusers/tree/main/src/diffusers/pipelines).

#### **Example image generation with PNDM**

```python
from diffusers import PNDM, UNetModel, PNDMScheduler
import PIL.Image
import numpy as np
import torch

model_id = "fusing/ddim-celeba-hq"

model = UNetModel.from_pretrained(model_id)
scheduler = PNDMScheduler()

# load model and scheduler
pndm = PNDM(unet=model, noise_scheduler=scheduler)

# run pipeline in inference (sample random noise and denoise)
with torch.no_grad():
    image = pndm()

# process image to PIL
image_processed = image.cpu().permute(0, 2, 3, 1)
image_processed = (image_processed + 1.0) / 2
image_processed = torch.clamp(image_processed, 0.0, 1.0)
image_processed = image_processed * 255
image_processed = image_processed.numpy().astype(np.uint8)
image_pil = PIL.Image.fromarray(image_processed[0])

# save image
image_pil.save("test.png")
```

#### **Text to Image generation with Latent Diffusion**

_Note: To use latent diffusion install transformers from [this branch](https://github.com/patil-suraj/transformers/tree/ldm-bert)._

```python
from diffusers import DiffusionPipeline

ldm = DiffusionPipeline.from_pretrained("fusing/latent-diffusion-text2im-large")

generator = torch.manual_seed(42)

prompt = "A painting of a squirrel eating a burger"
image = ldm([prompt], generator=generator, eta=0.3, guidance_scale=6.0, num_inference_steps=50)

image_processed = image.cpu().permute(0, 2, 3, 1)
image_processed = image_processed  * 255.
image_processed = image_processed.numpy().astype(np.uint8)
image_pil = PIL.Image.fromarray(image_processed[0])

# save image
image_pil.save("test.png")
```

#### **Text to speech with BDDM**

_Follow the instructions [here](https://pytorch.org/hub/nvidia_deeplearningexamples_tacotron2/) to load tacotron2 model._

```python
import torch
from diffusers import BDDM, DiffusionPipeline

torch_device = "cuda"

# load the BDDM pipeline
bddm = DiffusionPipeline.from_pretrained("fusing/diffwave-vocoder-ljspeech")

# load tacotron2 to get the mel spectograms
tacotron2 = torch.hub.load('NVIDIA/DeepLearningExamples:torchhub', 'nvidia_tacotron2', model_math='fp16')
tacotron2 = tacotron2.to(torch_device).eval()

text = "Hello world, I missed you so much."

utils = torch.hub.load('NVIDIA/DeepLearningExamples:torchhub', 'nvidia_tts_utils')
sequences, lengths = utils.prepare_input_sequence([text])

# generate mel spectograms using text
with torch.no_grad():
    mel_spec, _, _ = tacotron2.infer(sequences, lengths)

# generate the speech by passing mel spectograms to BDDM pipeline
generator = torch.manual_seed(0)
audio = bddm(mel_spec, generator, torch_device)

# save generated audio
from scipy.io.wavfile import write as wavwrite
sampling_rate = 22050
wavwrite("generated_audio.wav", sampling_rate, audio.squeeze().cpu().numpy())
```

## TODO

- Create common API for models [ ]
- Add tests for models [ ]
- Adapt schedulers for training [ ]
- Write google colab for training [ ]
- Write docs / Think about how to structure docs [ ]
- Add tests to circle ci [ ]
- Add [Diffusion LM models](https://arxiv.org/pdf/2205.14217.pdf) [ ]
- Add more vision models [ ]
- Add more speech models [ ]
- Add RL model [ ]<|MERGE_RESOLUTION|>--- conflicted
+++ resolved
@@ -136,13 +136,8 @@
 
 # 2. Sample gaussian noise
 image = torch.randn(
-<<<<<<< HEAD
-    (1, unet.in_channels, unet.resolution, unet.resolution),
-    generator=generator,
-=======
    (1, unet.in_channels, unet.resolution, unet.resolution),
    generator=generator,
->>>>>>> ebbba62c
 )
 image = image.to(torch_device)
 
@@ -152,15 +147,9 @@
 
 for t in tqdm.tqdm(reversed(range(num_inference_steps)), total=num_inference_steps):
     # 1. predict noise residual
-<<<<<<< HEAD
-    orig_t = noise_scheduler.get_orig_t(t, num_inference_steps)
-    with torch.no_grad():
-        residual = unet(image, orig_t)
-=======
 	orig_t = noise_scheduler.get_orig_t(t, num_inference_steps)
 	with torch.no_grad():
 		residual = unet(image, orig_t)
->>>>>>> ebbba62c
 
     # 2. predict previous mean of image x_t-1
     pred_prev_image = noise_scheduler.step(residual, image, t, num_inference_steps, eta)
