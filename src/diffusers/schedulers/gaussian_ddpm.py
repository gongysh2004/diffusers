# Copyright 2022 The HuggingFace Team. All rights reserved.
#
# Licensed under the Apache License, Version 2.0 (the "License");
# you may not use this file except in compliance with the License.
# You may obtain a copy of the License at
#
#     http://www.apache.org/licenses/LICENSE-2.0
#
# Unless required by applicable law or agreed to in writing, software
# distributed under the License is distributed on an "AS IS" BASIS,
# WITHOUT WARRANTIES OR CONDITIONS OF ANY KIND, either express or implied.
# See the License for the specific language governing permissions and
# limitations under the License.
import torch
import math
from torch import nn

from ..configuration_utils import ConfigMixin


SAMPLING_CONFIG_NAME = "scheduler_config.json"


def linear_beta_schedule(timesteps, beta_start, beta_end):
    return torch.linspace(beta_start, beta_end, timesteps, dtype=torch.float64)


<<<<<<< HEAD
def betas_for_alpha_bar(num_diffusion_timesteps, alpha_bar, max_beta=0.999):
    """
    Create a beta schedule that discretizes the given alpha_t_bar function,
    which defines the cumulative product of (1-beta) over time from t = [0,1].

    :param num_diffusion_timesteps: the number of betas to produce.
    :param alpha_bar: a lambda that takes an argument t from 0 to 1 and
                      produces the cumulative product of (1-beta) up to that
                      part of the diffusion process.
    :param max_beta: the maximum beta to use; use values lower than 1 to
                     prevent singularities.
    """
    betas = []
    for i in range(num_diffusion_timesteps):
        t1 = i / num_diffusion_timesteps
        t2 = (i + 1) / num_diffusion_timesteps
        betas.append(min(1 - alpha_bar(t2) / alpha_bar(t1), max_beta))
    return torch.tensor(betas, dtype=torch.float64)


class GaussianDDPMScheduler(nn.Module, Config):
=======
class GaussianDDPMScheduler(nn.Module, ConfigMixin):
>>>>>>> 2db090de

    config_name = SAMPLING_CONFIG_NAME

    def __init__(
        self,
        timesteps=1000,
        beta_start=0.0001,
        beta_end=0.02,
        beta_schedule="linear",
        variance_type="fixed_small",
    ):
        super().__init__()
        self.register(
            timesteps=timesteps,
            beta_start=beta_start,
            beta_end=beta_end,
            beta_schedule=beta_schedule,
            variance_type=variance_type,
        )
        self.num_timesteps = int(timesteps)

        if beta_schedule == "linear":
            betas = linear_beta_schedule(timesteps, beta_start=beta_start, beta_end=beta_end)
        elif beta_schedule == "squaredcos_cap_v2":
            # GLIDE cosine schedule
            betas = betas_for_alpha_bar(
                timesteps,
                lambda t: math.cos((t + 0.008) / 1.008 * math.pi / 2) ** 2,
            )
        else:
            raise NotImplementedError(f"{beta_schedule} does is not implemented for {self.__class__}")

        alphas = 1.0 - betas
        alphas_cumprod = torch.cumprod(alphas, axis=0)
        alphas_cumprod_prev = torch.nn.functional.pad(alphas_cumprod[:-1], (1, 0), value=1.0)

        variance = betas * (1.0 - alphas_cumprod_prev) / (1.0 - alphas_cumprod)

        if variance_type == "fixed_small":
            log_variance = torch.log(variance.clamp(min=1e-20))
        elif variance_type == "fixed_large":
            log_variance = torch.log(torch.cat([variance[1:2], betas[1:]], dim=0))

        self.register_buffer("betas", betas.to(torch.float32))
        self.register_buffer("alphas", alphas.to(torch.float32))
        self.register_buffer("alphas_cumprod", alphas_cumprod.to(torch.float32))

        self.register_buffer("log_variance", log_variance.to(torch.float32))

    def get_alpha(self, time_step):
        return self.alphas[time_step]

    def get_beta(self, time_step):
        return self.betas[time_step]

    def get_alpha_prod(self, time_step):
        if time_step < 0:
            return torch.tensor(1.0)
        return self.alphas_cumprod[time_step]

    def sample_variance(self, time_step, shape, device, generator=None):
        variance = self.log_variance[time_step]
        nonzero_mask = torch.tensor([1 - (time_step == 0)], device=device).float()[None, :].repeat(shape[0], 1)

        noise = self.sample_noise(shape, device=device, generator=generator)

        sampled_variance = nonzero_mask * (0.5 * variance).exp()
        sampled_variance = sampled_variance * noise

        return sampled_variance

    def sample_noise(self, shape, device, generator=None):
        # always sample on CPU to be deterministic
        return torch.randn(shape, generator=generator).to(device)

    def __len__(self):
        return self.num_timesteps<|MERGE_RESOLUTION|>--- conflicted
+++ resolved
@@ -25,7 +25,6 @@
     return torch.linspace(beta_start, beta_end, timesteps, dtype=torch.float64)
 
 
-<<<<<<< HEAD
 def betas_for_alpha_bar(num_diffusion_timesteps, alpha_bar, max_beta=0.999):
     """
     Create a beta schedule that discretizes the given alpha_t_bar function,
@@ -46,10 +45,7 @@
     return torch.tensor(betas, dtype=torch.float64)
 
 
-class GaussianDDPMScheduler(nn.Module, Config):
-=======
 class GaussianDDPMScheduler(nn.Module, ConfigMixin):
->>>>>>> 2db090de
 
     config_name = SAMPLING_CONFIG_NAME
 
